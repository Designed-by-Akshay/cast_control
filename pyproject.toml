[tool]
[tool.poetry]
<<<<<<< HEAD
name = "chromecast_mpris"
version = "0.8.5"
=======
name = "cast_control"
version = "0.9.1"
>>>>>>> 374b5816
description = "📺 Control Chromecasts from Linux and D-Bus"
license = "AGPL-3.0"
homepage = "https://github.com/alexdelorenzo/cast_control"
authors = ["Alex DeLorenzo"]
readme = "README.md"

[tool.poetry.dependencies]
python = ">=3.7"
appdirs = "==1.4.4"
click = "==8.0.1"
daemons = "==1.3.1"
mpris-server = "==0.2.18"
pychromecast = "==9.1.2"
pydbus = ">=0.6.0"
pygobject = ">=3.34.0"
cast_control = ">=0.9.1"<|MERGE_RESOLUTION|>--- conflicted
+++ resolved
@@ -1,12 +1,7 @@
 [tool]
 [tool.poetry]
-<<<<<<< HEAD
-name = "chromecast_mpris"
-version = "0.8.5"
-=======
 name = "cast_control"
 version = "0.9.1"
->>>>>>> 374b5816
 description = "📺 Control Chromecasts from Linux and D-Bus"
 license = "AGPL-3.0"
 homepage = "https://github.com/alexdelorenzo/cast_control"
